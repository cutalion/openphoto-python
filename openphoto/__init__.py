--- conflicted
+++ resolved
@@ -8,35 +8,23 @@
 
 class OpenPhoto(OpenPhotoHttp):
     """
-<<<<<<< HEAD
     Client library for OpenPhoto
     If no parameters are specified, config is loaded from the default
         location (~/.config/openphoto/default).
     The config_file parameter is used to specify an alternate config file.
-    If the host parameter is specified, no config file is loaded.
+    If the host parameter is specified, no config file is loaded and
+        OAuth tokens (consumer*, token*) can optionally be specified.
+    All requests will include the api_version path, if specified.
+    This should be used to ensure that your application will continue to work
+        even if the OpenPhoto API is updated to a new revision.
     """
     def __init__(self, config_file=None, host=None,
                  consumer_key='', consumer_secret='',
-                 token='', token_secret=''):
+                 token='', token_secret='',
+                 api_version=None):
         OpenPhotoHttp.__init__(self, config_file, host,
                                consumer_key, consumer_secret,
-                               token, token_secret)
-=======
-    Python client library for the specified OpenPhoto host.
-    OAuth tokens (consumer*, token*) can optionally be specified.
-
-    All requests will include the api_version path, if specified.
-    This should be used to ensure that your application will continue to work
-    even if the OpenPhoto API is updated to a new revision.
-    """
-    def __init__(self, host,
-                 consumer_key='', consumer_secret='',
-                 token='', token_secret='',
-                 api_version=None):
-        OpenPhotoHttp.__init__(self, host,
-                               consumer_key, consumer_secret,
                                token, token_secret, api_version)
->>>>>>> 853256cc
 
         self.photos = api_photo.ApiPhotos(self)
         self.photo = api_photo.ApiPhoto(self)
