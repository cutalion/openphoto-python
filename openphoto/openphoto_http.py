import oauth2 as oauth
import urlparse
import urllib
import urllib2
import httplib2
import logging
try:
    import json
except ImportError:
    import simplejson as json

from objects import OpenPhotoObject
from errors import *
from multipart_post import encode_multipart_formdata

DUPLICATE_RESPONSE = {"code": 409,
                      "message": "This photo already exists"}

class OpenPhotoHttp:
    """ Base class to handle HTTP requests to an OpenPhoto server """
    def __init__(self, host, consumer_key='', consumer_secret='',
                 token='', token_secret=''):
        self._host = host
        self._consumer_key = consumer_key
        self._consumer_secret = consumer_secret
        self._token = token
        self._token_secret = token_secret

        self._logger = logging.getLogger("openphoto")

        # Remember the most recent HTTP request and response
        self.last_url = None
        self.last_params = None
        self.last_response = None

    def get(self, endpoint, process_response=True, **params):
        """
        Performs an HTTP GET from the specified endpoint (API path),
        passing parameters if given.
        Returns the decoded JSON dictionary, and raises exceptions if an 
        error code is received.
        Returns the raw response if process_response=False
        """
        params = self._process_params(params)
        url = urlparse.urlunparse(('http', self._host, endpoint, '',
                                   urllib.urlencode(params), ''))
        if self._consumer_key:
            consumer = oauth.Consumer(self._consumer_key, self._consumer_secret)
            token = oauth.Token(self._token, self._token_secret)
            client = oauth.Client(consumer, token)
        else:
            client = httplib2.Http()

        _, content = client.request(url, "GET")

        self._logger.info("============================")
        self._logger.info("GET %s" % url)
        self._logger.info("---")
        self._logger.info(content)

        self.last_url = url
        self.last_params = params
        self.last_response = content

        if process_response:
            return self._process_response(content)
            return response
        else:
            return content

    def post(self, endpoint, process_response=True, files = {}, **params):
        """
        Performs an HTTP POST to the specified endpoint (API path),
        passing parameters if given.
        Returns the decoded JSON dictionary, and raises exceptions if an 
        error code is received.
        Returns the raw response if process_response=False
        """
        params = self._process_params(params)
        url = urlparse.urlunparse(('http', self._host, endpoint, '', '', ''))
        
        if not self._consumer_key:
            raise OpenPhotoError("Cannot issue POST without OAuth tokens")

        consumer = oauth.Consumer(self._consumer_key, self._consumer_secret)
        token = oauth.Token(self._token, self._token_secret)
        client = oauth.Client(consumer, token)
<<<<<<< HEAD
        body = urllib.urlencode(params)

        _, content = client.request(url, "POST", body)
=======

        if files:
            # Parameters must be signed and encoded into the multipart body
            params = self._sign_params(client, url, params)
            headers, body = encode_multipart_formdata(params, files)
            request = urllib2.Request(url, body, headers)
            content = urllib2.urlopen(request).read()
        else:
            body = urllib.urlencode(params)
            _, content = client.request(url, "POST", body)
>>>>>>> 816887ff

        # TODO: Don't log file data in multipart forms
        self._logger.info("============================")
        self._logger.info("POST %s" % url)
        if body:
            self._logger.info(body)
        self._logger.info("---")
        self._logger.info(content)

        self.last_url = url
        self.last_params = params
        self.last_response = content

        if process_response:
            return self._process_response(content)
        else:
            return content

    @staticmethod
    def _sign_params(client, url, params):
        """Use OAuth to sign a dictionary of params"""
        request = oauth.Request.from_consumer_and_token(consumer=client.consumer,
                                                        token=client.token,
                                                        http_method="POST",
                                                        http_url=url,
                                                        parameters=params)
        request.sign_request(client.method, client.consumer, client.token)
        return dict(urlparse.parse_qsl(request.to_postdata()))

    @staticmethod
    def _process_params(params):
        """ Converts Unicode/lists/booleans inside HTTP parameters """
        processed_params = {}
        for key, value in params.items():
            # Extract IDs from objects
            if isinstance(value, OpenPhotoObject):
                value = value.id

            # Use UTF-8 encoding
            if isinstance(value, unicode):
                value = value.encode('utf-8')

            # Handle lists
            if isinstance(value, list):
                # Make a copy of the list, to avoid overwriting the original
                new_list = list(value)
                # Extract IDs from objects in the list
                for i, item in enumerate(new_list):
                    if isinstance(item, OpenPhotoObject):
                        new_list[i] = item.id
                # Convert list to unicode string
                value = u','.join([unicode(item) for item in new_list])

            # Handle booleans
            if isinstance(value, bool):
                value = 1 if value else 0
            processed_params[key] = value

        return processed_params

    @staticmethod
    def _process_response(content):
        """ 
        Decodes the JSON response, returning a dict.
        Raises an exception if an invalid response code is received.
        """
        response = json.loads(content)

        if response["code"] >= 200 and response["code"] < 300:
            # Valid response code
            return response

        error_message = "Code %d: %s" % (response["code"],
                                         response["message"])

        # Special case for a duplicate photo error
        if (response["code"] == DUPLICATE_RESPONSE["code"] and 
               DUPLICATE_RESPONSE["message"] in response["message"]):
            raise OpenPhotoDuplicateError(error_message)
        
        raise OpenPhotoError(error_message)

    @staticmethod
    def _result_to_list(result):
        """ Handle the case where the result contains no items """
        if not result:
            return []
        if result[0]["totalRows"] == 0:
            return []
        else:
            return result<|MERGE_RESOLUTION|>--- conflicted
+++ resolved
@@ -85,11 +85,6 @@
         consumer = oauth.Consumer(self._consumer_key, self._consumer_secret)
         token = oauth.Token(self._token, self._token_secret)
         client = oauth.Client(consumer, token)
-<<<<<<< HEAD
-        body = urllib.urlencode(params)
-
-        _, content = client.request(url, "POST", body)
-=======
 
         if files:
             # Parameters must be signed and encoded into the multipart body
@@ -100,7 +95,6 @@
         else:
             body = urllib.urlencode(params)
             _, content = client.request(url, "POST", body)
->>>>>>> 816887ff
 
         # TODO: Don't log file data in multipart forms
         self._logger.info("============================")
