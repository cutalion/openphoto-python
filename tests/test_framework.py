--- conflicted
+++ resolved
@@ -20,14 +20,9 @@
 
     def test_specified_api_version(self):
         # For all API versions >0, we get a generic hello world message
-<<<<<<< HEAD
         for api_version in range(1, test_base.get_test_server_api() + 1):
-            client = self.create_client_from_base(api_version=api_version)
-=======
-        for api_version in range(1, openphoto.LATEST_API_VERSION + 1):
             client = openphoto.OpenPhoto(config_file=self.config_file,
                                          api_version=api_version)
->>>>>>> d301a4d7
             result = client.get("hello.json")
             self.assertEqual(result['message'], "Hello, world!")
             self.assertEqual(result['result']['__route__'], "/v%d/hello.json" % api_version)
