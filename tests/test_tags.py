import unittest
import openphoto
import test_base

class TestTags(test_base.TestBase):
    def test_create_delete(self, tag_id="create_tag"):
        """ Create a tag then delete it """
        # Create a tag
        self.assertTrue(self.client.tag.create(tag_id))
        # Check that the tag doesn't exist (It has no photos, so it's invisible)
        self.assertNotIn(tag_id, [t.id for t in self.client.tags.list()])

        # Create a tag on one of the photos
        self.photos[0].update(tagsAdd=tag_id)
        # Check that the tag now exists
        self.assertIn(tag_id, [t.id for t in self.client.tags.list()])

        # Delete the tag
<<<<<<< HEAD
        self.client.tag.delete(tag_id)
=======
        self.assertTrue(self.client.tag.delete(tag_name))
>>>>>>> 5641ce10
        # Check that the tag is now gone
        self.assertNotIn(tag_id, [t.id for t in self.client.tags.list()])

<<<<<<< HEAD
        # Create then delete using the Tag object directly
        self.photos[0].update(tagsAdd=tag_id)
        tag = [t for t in self.client.tags.list() if t.id == tag_id][0]
        tag.delete()
=======
        # Create and delete using the Tag object directly
        tag = self.client.tag.create(tag_name)
        self.assertTrue(tag.delete())
>>>>>>> 5641ce10
        # Check that the tag is now gone
        self.assertNotIn(tag_id, [t.id for t in self.client.tags.list()])

    # TODO: Un-skip and update this tests once there are tag fields that can be updated.
    # The owner field cannot be updated.
    @unittest.skip("Can't test the tag.update endpoint, since there are no fields that can be updated")
    def test_update(self):
        """ Test that a tag can be updated """
        # Update the tag using the OpenPhoto class, passing in the tag object
        owner = "test1@openphoto.me"
        ret_val = self.client.tag.update(self.tags[0], owner=owner)

        # Check that the tag is updated
        self.tags = self.client.tags.list()
        self.assertEqual(self.tags[0].owner, owner)
        self.assertEqual(ret_val.owner, owner)

        # Update the tag using the OpenPhoto class, passing in the tag id
        owner = "test2@openphoto.me"
        ret_val = self.client.tag.update(self.TEST_TAG, owner=owner)

        # Check that the tag is updated
        self.tags = self.client.tags.list()
        self.assertEqual(self.tags[0].owner, owner)
        self.assertEqual(ret_val.owner, owner)

        # Update the tag using the Tag object directly
        owner = "test3@openphoto.me"
        ret_val = self.tags[0].update(owner=owner)

        # Check that the tag is updated
        self.tags = self.client.tags.list()
        self.assertEqual(self.tags[0].owner, owner)
        self.assertEqual(ret_val.owner, owner)

    def test_tag_with_spaces(self):
        """ Run test_create_delete using a tag containing spaces """
        self.test_create_delete("tag with spaces")

    def test_tag_with_slashes(self):
        """ Run test_create_delete using a tag containing slashes """
        self.test_create_delete("tag/with/slashes")

    # TODO: Un-skip this test once issue #919 is resolved -
    #       tags with double-slashes cannot be deleted
    @unittest.expectedFailure
    def test_tag_with_double_slashes(self):
        """ Run test_create_delete using a tag containing double-slashes """
        self.test_create_delete("tag//with//double//slashes")<|MERGE_RESOLUTION|>--- conflicted
+++ resolved
@@ -16,24 +16,14 @@
         self.assertIn(tag_id, [t.id for t in self.client.tags.list()])
 
         # Delete the tag
-<<<<<<< HEAD
-        self.client.tag.delete(tag_id)
-=======
-        self.assertTrue(self.client.tag.delete(tag_name))
->>>>>>> 5641ce10
+        self.assertTrue(self.client.tag.delete(tag_id))
         # Check that the tag is now gone
         self.assertNotIn(tag_id, [t.id for t in self.client.tags.list()])
 
-<<<<<<< HEAD
         # Create then delete using the Tag object directly
         self.photos[0].update(tagsAdd=tag_id)
         tag = [t for t in self.client.tags.list() if t.id == tag_id][0]
-        tag.delete()
-=======
-        # Create and delete using the Tag object directly
-        tag = self.client.tag.create(tag_name)
         self.assertTrue(tag.delete())
->>>>>>> 5641ce10
         # Check that the tag is now gone
         self.assertNotIn(tag_id, [t.id for t in self.client.tags.list()])
 
