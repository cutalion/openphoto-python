<<<<<<< HEAD
from setuptools import setup
=======
requires = ['oauth2', 'httplib2']
try:
    import json
except ImportError:
    requires.append('simplejson')

try:
    from setuptools import setup
    kw = {'entry_points':
          """[console_scripts]\nopenphoto = openphoto.main:main\n""",
          'zip_safe': False,
          'install_requires': requires
          }
except ImportError:
    from distutils.core import setup
    kw = {'scripts': ['scripts/openphoto'],
          'requires': requires}
>>>>>>> ab14ca7e

setup(name='openphoto',
      version='0.1',
      description='Client library for the openphoto project',
      author='James Walker',
      author_email='walkah@walkah.net',
      url='https://github.com/openphoto/openphoto-python',
      packages=['openphoto'],
<<<<<<< HEAD
      install_requires=['oauth2'],
      scripts=['scripts/openphoto'],
=======
      **kw
>>>>>>> ab14ca7e
      )<|MERGE_RESOLUTION|>--- conflicted
+++ resolved
@@ -1,6 +1,3 @@
-<<<<<<< HEAD
-from setuptools import setup
-=======
 requires = ['oauth2', 'httplib2']
 try:
     import json
@@ -18,7 +15,6 @@
     from distutils.core import setup
     kw = {'scripts': ['scripts/openphoto'],
           'requires': requires}
->>>>>>> ab14ca7e
 
 setup(name='openphoto',
       version='0.1',
@@ -27,10 +23,5 @@
       author_email='walkah@walkah.net',
       url='https://github.com/openphoto/openphoto-python',
       packages=['openphoto'],
-<<<<<<< HEAD
-      install_requires=['oauth2'],
-      scripts=['scripts/openphoto'],
-=======
       **kw
->>>>>>> ab14ca7e
       )