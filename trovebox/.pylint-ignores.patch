diff --unified --recursive '--exclude=.pylint-ignores.patch' original/api/api_activity.py patched/api/api_activity.py
--- original/api/api_activity.py
+++ patched/api/api_activity.py
<<<<<<< HEAD
@@ -22,7 +22,7 @@
             raise TroveboxError("Purge response returned False")
         return True
 
-class ApiActivity(object):
+class ApiActivity(object): # pylint: disable=too-few-public-methods
=======
@@ -33,7 +33,7 @@
             raise TroveboxError("Purge response returned False")
         return True
 
-class ApiActivity(ApiBase):
+class ApiActivity(ApiBase): # pylint: disable=too-few-public-methods
>>>>>>> 8f488365
     """ Definitions of /activity/ API endpoints """
     def view(self, activity, **kwds):
         """
diff --unified --recursive '--exclude=.pylint-ignores.patch' original/api/api_album.py patched/api/api_album.py
--- original/api/api_album.py
+++ patched/api/api_album.py
<<<<<<< HEAD
@@ -4,7 +4,7 @@
 from trovebox.objects.album import Album
 from trovebox import http
 
-class ApiAlbums(object):
+class ApiAlbums(object): # pylint: disable=too-few-public-methods
=======
@@ -8,7 +8,7 @@
 from trovebox.objects.album import Album
 from .api_base import ApiBase
 
-class ApiAlbums(ApiBase):
+class ApiAlbums(ApiBase): # pylint: disable=too-few-public-methods
>>>>>>> 8f488365
     """ Definitions of /albums/ API endpoints """
     def list(self, **kwds):
         """
diff --unified --recursive '--exclude=.pylint-ignores.patch' original/api/api_base.py patched/api/api_base.py
--- original/api/api_base.py
+++ patched/api/api_base.py
@@ -2,7 +2,7 @@
 api_base.py: Base class for all API classes
 """
 
-class ApiBase(object):
+class ApiBase(object): # pylint: disable=too-few-public-methods
     """ Base class for all API objects """
     def __init__(self, client):
         self._client = client
diff --unified --recursive '--exclude=.pylint-ignores.patch' original/api/api_tag.py patched/api/api_tag.py
--- original/api/api_tag.py
+++ patched/api/api_tag.py
<<<<<<< HEAD
@@ -4,7 +4,7 @@
 from trovebox import http
=======
@@ -2,7 +2,7 @@
 api_tag.py : Trovebox Tag API Classes
 """
 try:
-    from urllib.parse import quote # Python3
+    from urllib.parse import quote # Python3 # pylint: disable=import-error,no-name-in-module
 except ImportError:
     from urllib import quote # Python2
 
@@ -10,7 +10,7 @@
>>>>>>> 8f488365
 from trovebox.objects.tag import Tag
 from .api_base import ApiBase
 
<<<<<<< HEAD
-class ApiTags(object):
+class ApiTags(object): # pylint: disable=too-few-public-methods
=======
-class ApiTags(ApiBase):
+class ApiTags(ApiBase): # pylint: disable=too-few-public-methods
>>>>>>> 8f488365
     """ Definitions of /tags/ API endpoints """
     def list(self, **kwds):
         """
diff --unified --recursive '--exclude=.pylint-ignores.patch' original/auth.py patched/auth.py
--- original/auth.py
+++ patched/auth.py
@@ -4,7 +4,7 @@
 from __future__ import unicode_literals
 import os
 try:
-    from configparser import ConfigParser # Python3
+    from configparser import ConfigParser # Python3 # pylint: disable=import-error
 except ImportError:
     from ConfigParser import SafeConfigParser as ConfigParser # Python2
 try:
@@ -12,9 +12,9 @@
 except ImportError: # pragma: no cover
     import StringIO as io # Python2
 
-class Auth(object):
+class Auth(object): # pylint: disable=too-few-public-methods
     """OAuth secrets"""
-    def __init__(self, config_file, host,
+    def __init__(self, config_file, host, # pylint: disable=too-many-arguments
                  consumer_key, consumer_secret,
                  token, token_secret):
         if host is None:
@@ -69,7 +69,7 @@
     parser = ConfigParser()
     parser.optionxform = str # Case-sensitive options
     try:
-        parser.read_file(buf) # Python3
+        parser.read_file(buf) # Python3 # pylint: disable=maybe-no-member
     except AttributeError:
         parser.readfp(buf) # Python2
 
diff --unified --recursive '--exclude=.pylint-ignores.patch' original/http.py patched/http.py
--- original/http.py
+++ patched/http.py
<<<<<<< HEAD
@@ -7,18 +7,18 @@
=======
@@ -7,7 +7,7 @@
>>>>>>> 8f488365
 import requests_oauthlib
 import logging
 try:
-    from urllib.parse import urlparse, urlunparse # Python3
+    from urllib.parse import urlparse, urlunparse # Python3 # pylint: disable=import-error,no-name-in-module
 except ImportError:
     from urlparse import urlparse, urlunparse # Python2
 
<<<<<<< HEAD
 from trovebox.objects.trovebox_object import TroveboxObject
-from .errors import *
+from .errors import * # pylint: disable=wildcard-import
=======
@@ -16,9 +16,9 @@
>>>>>>> 8f488365
 from .auth import Auth
 
 if sys.version < '3':
-    TEXT_TYPE = unicode
+    TEXT_TYPE = unicode # pylint: disable=invalid-name
 else: # pragma: no cover
-    TEXT_TYPE = str
+    TEXT_TYPE = str # pylint: disable=invalid-name
 
 DUPLICATE_RESPONSE = {"code": 409,
                       "message": "This photo already exists"}
@@ -37,7 +37,7 @@
                         "ssl_verify" : True,
                         }
 
-    def __init__(self, config_file=None, host=None,
+    def __init__(self, config_file=None, host=None, # pylint: disable=too-many-arguments
                  consumer_key='', consumer_secret='',
                  token='', token_secret='', api_version=None):
 
diff --unified --recursive '--exclude=.pylint-ignores.patch' original/__init__.py patched/__init__.py
--- original/__init__.py
+++ patched/__init__.py
<<<<<<< HEAD
@@ -2,7 +2,7 @@
 __init__.py : Trovebox package top level
 """
 from .http import Http
-from .errors import *
+from .errors import * # pylint: disable=wildcard-import
 from ._version import __version__
 from trovebox.api import api_photo
 from trovebox.api import api_tag
=======
>>>>>>> 8f488365
@@ -12,7 +12,7 @@
 
 LATEST_API_VERSION = 2
 
-class Trovebox(Http):
+class Trovebox(Http): # pylint: disable=too-many-instance-attributes
     """
     Client library for Trovebox
     If no parameters are specified, config is loaded from the default
@@ -24,7 +24,7 @@
     This should be used to ensure that your application will continue to work
         even if the Trovebox API is updated to a new revision.
     """
-    def __init__(self, config_file=None, host=None,
+    def __init__(self, config_file=None, host=None, # pylint: disable=too-many-arguments
                  consumer_key='', consumer_secret='',
                  token='', token_secret='',
                  api_version=None):
diff --unified --recursive '--exclude=.pylint-ignores.patch' original/main.py patched/main.py
--- original/main.py
+++ patched/main.py
@@ -26,7 +26,7 @@
 
 #################################################################
 
-def main(args=sys.argv[1:]):
+def main(args=sys.argv[1:]): # pylint: disable=too-many-branches
<<<<<<< HEAD
     usage = "%prog --help"
     parser = OptionParser(usage, add_help_option=False)
     parser.add_option('-c', '--config', help="Configuration file to use",
@@ -84,11 +84,11 @@
=======
     """Run the commandline script"""
     usage = "%prog --help"
     parser = OptionParser(usage, add_help_option=False)
@@ -85,11 +85,11 @@
>>>>>>> 8f488365
             sys.exit(1)
 
     if options.method == "GET":
-        result = client.get(options.endpoint, process_response=False,
+        result = client.get(options.endpoint, process_response=False, # pylint: disable=star-args
                             **params)
     else:
         params, files = extract_files(params)
-        result = client.post(options.endpoint, process_response=False,
+        result = client.post(options.endpoint, process_response=False, # pylint: disable=star-args
                              files=files, **params)
<<<<<<< HEAD
         for f in files:
             files[f].close()
diff --unified --recursive '--exclude=.pylint-ignores.patch' original/objects/tag.py patched/objects/tag.py
--- original/objects/tag.py
+++ patched/objects/tag.py
@@ -2,7 +2,7 @@
 Representation of a Tag object
 """
 try:
-    from urllib.parse import quote # Python3
+    from urllib.parse import quote # Python3 # pylint: disable=import-error,no-name-in-module
 except ImportError:
     from urllib import quote # Python2
 
diff --unified --recursive '--exclude=.pylint-ignores.patch' original/objects/trovebox_object.py patched/objects/trovebox_object.py
--- original/objects/trovebox_object.py
+++ patched/objects/trovebox_object.py
@@ -1,10 +1,10 @@
 """
 Base object supporting the storage of custom fields as attributes
 """
-class TroveboxObject(object):
+class TroveboxObject(object): # pylint: disable=too-few-public-methods
=======
         for file_ in files:
             files[file_].close()
diff --unified --recursive '--exclude=.pylint-ignores.patch' original/objects/trovebox_object.py patched/objects/trovebox_object.py
--- original/objects/trovebox_object.py
+++ patched/objects/trovebox_object.py
@@ -5,7 +5,7 @@
>>>>>>> 8f488365
     """ Base object supporting the storage of custom fields as attributes """
     _type = "None"
     def __init__(self, client, json_dict):
-        self.id = None
+        self.id = None # pylint: disable=invalid-name
         self.name = None
<<<<<<< HEAD
         self._trovebox = trovebox
=======
         self._client = client
>>>>>>> 8f488365
         self._json_dict = json_dict<|MERGE_RESOLUTION|>--- conflicted
+++ resolved
@@ -1,42 +1,24 @@
 diff --unified --recursive '--exclude=.pylint-ignores.patch' original/api/api_activity.py patched/api/api_activity.py
---- original/api/api_activity.py
-+++ patched/api/api_activity.py
-<<<<<<< HEAD
+--- original/api/api_activity.py	2013-08-19 17:59:15.592149000 +0100
++++ patched/api/api_activity.py	2013-08-19 18:08:39.950947589 +0100
 @@ -22,7 +22,7 @@
              raise TroveboxError("Purge response returned False")
          return True
  
 -class ApiActivity(object):
-+class ApiActivity(object): # pylint: disable=too-few-public-methods
-=======
-@@ -33,7 +33,7 @@
-             raise TroveboxError("Purge response returned False")
-         return True
- 
--class ApiActivity(ApiBase):
-+class ApiActivity(ApiBase): # pylint: disable=too-few-public-methods
->>>>>>> 8f488365
++class ApiActivity(object): # pylint: disable=R0903
      """ Definitions of /activity/ API endpoints """
      def view(self, activity, **kwds):
          """
 diff --unified --recursive '--exclude=.pylint-ignores.patch' original/api/api_album.py patched/api/api_album.py
---- original/api/api_album.py
-+++ patched/api/api_album.py
-<<<<<<< HEAD
-@@ -4,7 +4,7 @@
+--- original/api/api_album.py	2013-08-19 16:09:53.539609000 +0100
++++ patched/api/api_album.py	2013-08-19 18:08:20.118849270 +0100
+@@ -3,7 +3,7 @@
+ """
  from trovebox.objects.album import Album
- from trovebox import http
  
 -class ApiAlbums(object):
-+class ApiAlbums(object): # pylint: disable=too-few-public-methods
-=======
-@@ -8,7 +8,7 @@
- from trovebox.objects.album import Album
- from .api_base import ApiBase
- 
--class ApiAlbums(ApiBase):
-+class ApiAlbums(ApiBase): # pylint: disable=too-few-public-methods
->>>>>>> 8f488365
++class ApiAlbums(object): # pylint: disable=R0903
      """ Definitions of /albums/ API endpoints """
      def list(self, **kwds):
          """
@@ -53,14 +35,9 @@
      def __init__(self, client):
          self._client = client
 diff --unified --recursive '--exclude=.pylint-ignores.patch' original/api/api_tag.py patched/api/api_tag.py
---- original/api/api_tag.py
-+++ patched/api/api_tag.py
-<<<<<<< HEAD
-@@ -4,7 +4,7 @@
- from trovebox import http
-=======
-@@ -2,7 +2,7 @@
- api_tag.py : Trovebox Tag API Classes
+--- original/api/api_tag.py	2013-08-19 16:09:53.539609000 +0100
++++ patched/api/api_tag.py	2013-08-19 18:08:20.118849270 +0100
+@@ -3,7 +3,7 @@
  """
  try:
 -    from urllib.parse import quote # Python3
@@ -69,17 +46,11 @@
      from urllib import quote # Python2
  
 @@ -10,7 +10,7 @@
->>>>>>> 8f488365
  from trovebox.objects.tag import Tag
  from .api_base import ApiBase
  
-<<<<<<< HEAD
 -class ApiTags(object):
-+class ApiTags(object): # pylint: disable=too-few-public-methods
-=======
--class ApiTags(ApiBase):
-+class ApiTags(ApiBase): # pylint: disable=too-few-public-methods
->>>>>>> 8f488365
++class ApiTags(object): # pylint: disable=R0903
      """ Definitions of /tags/ API endpoints """
      def list(self, **kwds):
          """
@@ -117,13 +88,9 @@
          parser.readfp(buf) # Python2
  
 diff --unified --recursive '--exclude=.pylint-ignores.patch' original/http.py patched/http.py
---- original/http.py
-+++ patched/http.py
-<<<<<<< HEAD
+--- original/http.py	2013-08-19 16:09:53.543609000 +0100
++++ patched/http.py	2013-08-19 18:08:20.118849270 +0100
 @@ -7,18 +7,18 @@
-=======
-@@ -7,7 +7,7 @@
->>>>>>> 8f488365
  import requests_oauthlib
  import logging
  try:
@@ -132,13 +99,9 @@
  except ImportError:
      from urlparse import urlparse, urlunparse # Python2
  
-<<<<<<< HEAD
  from trovebox.objects.trovebox_object import TroveboxObject
 -from .errors import *
-+from .errors import * # pylint: disable=wildcard-import
-=======
-@@ -16,9 +16,9 @@
->>>>>>> 8f488365
++from .errors import * # pylint: disable=W0401
  from .auth import Auth
  
  if sys.version < '3':
@@ -160,20 +123,17 @@
                   token='', token_secret='', api_version=None):
  
 diff --unified --recursive '--exclude=.pylint-ignores.patch' original/__init__.py patched/__init__.py
---- original/__init__.py
-+++ patched/__init__.py
-<<<<<<< HEAD
+--- original/__init__.py	2013-08-19 17:02:22.951226000 +0100
++++ patched/__init__.py	2013-08-19 18:08:36.194928993 +0100
 @@ -2,7 +2,7 @@
  __init__.py : Trovebox package top level
  """
  from .http import Http
 -from .errors import *
-+from .errors import * # pylint: disable=wildcard-import
++from .errors import * # pylint: disable=W0401
  from ._version import __version__
  from trovebox.api import api_photo
  from trovebox.api import api_tag
-=======
->>>>>>> 8f488365
 @@ -12,7 +12,7 @@
  
  LATEST_API_VERSION = 2
@@ -200,18 +160,11 @@
  #################################################################
  
 -def main(args=sys.argv[1:]):
-+def main(args=sys.argv[1:]): # pylint: disable=too-many-branches
-<<<<<<< HEAD
++def main(args=sys.argv[1:]): # pylint: disable=R0912,C0111
      usage = "%prog --help"
      parser = OptionParser(usage, add_help_option=False)
      parser.add_option('-c', '--config', help="Configuration file to use",
-@@ -84,11 +84,11 @@
-=======
-     """Run the commandline script"""
-     usage = "%prog --help"
-     parser = OptionParser(usage, add_help_option=False)
-@@ -85,11 +85,11 @@
->>>>>>> 8f488365
+@@ -84,13 +84,13 @@
              sys.exit(1)
  
      if options.method == "GET":
@@ -223,47 +176,39 @@
 -        result = client.post(options.endpoint, process_response=False,
 +        result = client.post(options.endpoint, process_response=False, # pylint: disable=star-args
                               files=files, **params)
-<<<<<<< HEAD
-         for f in files:
+-        for f in files:
++        for f in files: # pylint: disable=C0103
              files[f].close()
+ 
+     if options.verbose:
 diff --unified --recursive '--exclude=.pylint-ignores.patch' original/objects/tag.py patched/objects/tag.py
---- original/objects/tag.py
-+++ patched/objects/tag.py
-@@ -2,7 +2,7 @@
+--- original/objects/tag.py	2013-08-19 16:09:53.543609000 +0100
++++ patched/objects/tag.py	2013-08-19 18:08:20.118849270 +0100
+@@ -1,8 +1,8 @@
+-"""
++""" # pylint: disable=R0801
  Representation of a Tag object
  """
  try:
 -    from urllib.parse import quote # Python3
-+    from urllib.parse import quote # Python3 # pylint: disable=import-error,no-name-in-module
++    from urllib.parse import quote # Python3 # pylint: disable=F0401,E0611
  except ImportError:
      from urllib import quote # Python2
  
 diff --unified --recursive '--exclude=.pylint-ignores.patch' original/objects/trovebox_object.py patched/objects/trovebox_object.py
---- original/objects/trovebox_object.py
-+++ patched/objects/trovebox_object.py
+--- original/objects/trovebox_object.py	2013-08-19 16:09:53.543609000 +0100
++++ patched/objects/trovebox_object.py	2013-08-19 18:08:20.118849270 +0100
 @@ -1,10 +1,10 @@
  """
  Base object supporting the storage of custom fields as attributes
  """
 -class TroveboxObject(object):
-+class TroveboxObject(object): # pylint: disable=too-few-public-methods
-=======
-         for file_ in files:
-             files[file_].close()
-diff --unified --recursive '--exclude=.pylint-ignores.patch' original/objects/trovebox_object.py patched/objects/trovebox_object.py
---- original/objects/trovebox_object.py
-+++ patched/objects/trovebox_object.py
-@@ -5,7 +5,7 @@
->>>>>>> 8f488365
++class TroveboxObject(object): # pylint: disable=R0903
      """ Base object supporting the storage of custom fields as attributes """
      _type = "None"
      def __init__(self, client, json_dict):
 -        self.id = None
 +        self.id = None # pylint: disable=invalid-name
          self.name = None
-<<<<<<< HEAD
-         self._trovebox = trovebox
-=======
          self._client = client
->>>>>>> 8f488365
          self._json_dict = json_dict